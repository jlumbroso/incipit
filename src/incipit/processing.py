--- conflicted
+++ resolved
@@ -332,7 +332,6 @@
     dilate = cv2.dilate(
         src=thresh,
         kernel=kernel,
-<<<<<<< HEAD
         iterations=4)
     log_intermediate_image(img=dilate, caption="4_dilated")
 
@@ -377,11 +376,6 @@
         kernel=kernel,
         iterations=4)
     log_intermediate_image(img=dilateEnd, caption="4_dilateEnd")
-
-=======
-        iterations=2)
-    log_intermediate_image(img=thresh, caption="2_dilated")
->>>>>>> 37caa7bd
 
     # Find contours, highlight text areas, and extract ROIs
     contours = cv2.findContours(dilateEnd, cv2.RETR_EXTERNAL, cv2.CHAIN_APPROX_SIMPLE)
